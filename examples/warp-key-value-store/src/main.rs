use bytes::Bytes;
use hyper::{
    body::HttpBody,
    header::{self, HeaderValue},
    Body, Request, Response, Server, StatusCode,
};
use std::collections::HashMap;
use std::net::SocketAddr;
use std::net::TcpListener;
use std::sync::{Arc, RwLock};
use std::time::Duration;
use structopt::StructOpt;
use tower::{make::Shared, ServiceBuilder};
use tower_http::{
<<<<<<< HEAD
    add_extension::AddExtensionLayer, compression::CompressionLayer,
    sensitive_header::SetSensitiveHeaderLayer, set_header::SetResponseHeaderLayer,
    trace::TraceLayer,
=======
    add_extension::AddExtensionLayer,
    compression::CompressionLayer,
    sensitive_header::SetSensitiveHeaderLayer,
    set_header::SetResponseHeaderLayer,
    trace::{DefaultMakeSpan, DefaultOnResponse, TraceLayer},
    LatencyUnit,
>>>>>>> 4a4e08f4
};
use warp::{filters, path};
use warp::{Filter, Rejection, Reply};

/// Simple key/value store with an HTTP API
#[derive(Debug, StructOpt)]
struct Config {
    /// The port to listen on
    #[structopt(long, short = "p", default_value = "3000")]
    port: u16,
}

#[derive(Clone, Debug)]
struct State {
    db: Arc<RwLock<HashMap<String, Bytes>>>,
}

#[tokio::main]
async fn main() {
    // Setup tracing
    tracing_subscriber::fmt::init();

    // Parse command line arguments
    let config = Config::from_args();

    // Create a `TcpListener`
    let addr = SocketAddr::from(([0, 0, 0, 0], config.port));
    let listener = TcpListener::bind(addr).unwrap();

    // Run our service
    serve_forever(listener).await.expect("server error");
}

// Run our service with the given `TcpListener`.
//
// We make this a separate function so we're able to call it from tests.
async fn serve_forever(listener: TcpListener) -> Result<(), hyper::Error> {
    // Build our database for holding the key/value pairs
    let state = State {
        db: Arc::new(RwLock::new(HashMap::new())),
    };

    // Build or warp `Filter` by combining each individual filter
    let filter = error().or(get()).or(set());

    // Convert our `Filter` into a `Service`
    let warp_service = warp::service(filter);

    // Apply middlewares to our service.
    let service = ServiceBuilder::new()
        // Add high level tracing/logging to all requests
<<<<<<< HEAD
        .layer(TraceLayer::new_for_http())
=======
        .layer(
            TraceLayer::new_for_http()
                .on_body_chunk(|chunk: &Bytes, latency: Duration| {
                    tracing::trace!(size_bytes = chunk.len(), latency = ?latency, "sending body chunk")
                })
                .make_span_with(DefaultMakeSpan::new().include_headers(true))
                .on_response(DefaultOnResponse::new().include_headers(true).latency_unit(LatencyUnit::Micros)),
        )
>>>>>>> 4a4e08f4
        // Set a timeout
        .timeout(Duration::from_secs(10))
        // Share the state with each handler via a request extension
        .layer(AddExtensionLayer::new(state))
        // Compress responses
        .layer(CompressionLayer::new())
        // If the response has a known size set the `Content-Length` header
        .layer(SetResponseHeaderLayer::overriding(
            header::CONTENT_LENGTH,
            content_length_from_response,
        ))
        // Set a `Content-Type` if there isn't one already.
        .layer(SetResponseHeaderLayer::<_, Request<Body>>::if_not_present(
            header::CONTENT_TYPE,
            HeaderValue::from_static("application/octet-stream"),
        ))
        // Mark the `Authorization` header as sensitive so it doesn't show in logs
        .layer(SetSensitiveHeaderLayer::new(header::AUTHORIZATION))
        // Build our final `Service`
        .service(warp_service);

    // Run the service using hyper
    let addr = listener.local_addr().unwrap();

    tracing::info!("Listening on {}", addr);

    Server::from_tcp(listener)
        .unwrap()
        .serve(Shared::new(service))
        .await?;

    Ok(())
}

// Filter for looking up a key
pub fn get() -> impl Filter<Extract = impl Reply, Error = Rejection> + Clone {
    warp::get()
        .and(path!(String))
        .and(filters::ext::get::<State>())
        .map(|path: String, state: State| {
            let state = state.db.read().unwrap();

            if let Some(value) = state.get(&path).cloned() {
                Response::new(Body::from(value))
            } else {
                Response::builder()
                    .status(StatusCode::NOT_FOUND)
                    .body(Body::empty())
                    .unwrap()
            }
        })
}

// Filter for setting a key/value pair
pub fn set() -> impl Filter<Extract = impl Reply, Error = Rejection> + Clone {
    warp::post()
        .and(path!(String))
        .and(filters::ext::get::<State>())
        .and(filters::body::bytes())
        .map(|path: String, state: State, value: Bytes| {
            let mut state = state.db.write().unwrap();

            state.insert(path, value);

            Response::new(Body::empty())
        })
}

// Filter for looking up a key
pub fn error() -> impl Filter<Extract = (&'static str,), Error = Rejection> + Clone {
    warp::get()
        .and(path!("debug" / "error"))
        .and_then(|| async move { Err(warp::reject::custom(InternalError)) })
}

#[derive(Debug)]
struct InternalError;

impl warp::reject::Reject for InternalError {}

fn content_length_from_response<B>(response: &Response<B>) -> Option<HeaderValue>
where
    B: HttpBody,
{
    if let Some(size) = response.body().size_hint().exact() {
        Some(HeaderValue::from_str(&size.to_string()).unwrap())
    } else {
        None
    }
}

#[cfg(test)]
mod tests {
    use super::*;
    use std::net::TcpListener;

    #[tokio::test]
    async fn get_and_set_value() {
        let addr = run_in_background();

        let client = reqwest::Client::builder().gzip(true).build().unwrap();

        let response = client
            .get(&format!("http://{}/foo", addr))
            .send()
            .await
            .unwrap();
        assert_eq!(response.status(), StatusCode::NOT_FOUND);

        let response = client
            .post(&format!("http://{}/foo", addr))
            .body("Hello, World!")
            .send()
            .await
            .unwrap();
        assert_eq!(response.status(), StatusCode::OK);

        let response = client
            .get(&format!("http://{}/foo", addr))
            .send()
            .await
            .unwrap();
        assert_eq!(response.status(), StatusCode::OK);
        let body = response.text().await.unwrap();
        assert_eq!(body, "Hello, World!");
    }

    // Run our service in a background task.
    fn run_in_background() -> SocketAddr {
        let listener = TcpListener::bind("127.0.0.1:0").expect("Could not bind ephemeral socket");
        let addr = listener.local_addr().unwrap();

        // just for debugging
        eprintln!("Listening on {}", addr);

        tokio::spawn(async move {
            serve_forever(listener).await.unwrap();
        });

        addr
    }
}<|MERGE_RESOLUTION|>--- conflicted
+++ resolved
@@ -12,18 +12,12 @@
 use structopt::StructOpt;
 use tower::{make::Shared, ServiceBuilder};
 use tower_http::{
-<<<<<<< HEAD
-    add_extension::AddExtensionLayer, compression::CompressionLayer,
-    sensitive_header::SetSensitiveHeaderLayer, set_header::SetResponseHeaderLayer,
-    trace::TraceLayer,
-=======
     add_extension::AddExtensionLayer,
     compression::CompressionLayer,
     sensitive_header::SetSensitiveHeaderLayer,
     set_header::SetResponseHeaderLayer,
     trace::{DefaultMakeSpan, DefaultOnResponse, TraceLayer},
     LatencyUnit,
->>>>>>> 4a4e08f4
 };
 use warp::{filters, path};
 use warp::{Filter, Rejection, Reply};
@@ -75,9 +69,6 @@
     // Apply middlewares to our service.
     let service = ServiceBuilder::new()
         // Add high level tracing/logging to all requests
-<<<<<<< HEAD
-        .layer(TraceLayer::new_for_http())
-=======
         .layer(
             TraceLayer::new_for_http()
                 .on_body_chunk(|chunk: &Bytes, latency: Duration| {
@@ -86,7 +77,6 @@
                 .make_span_with(DefaultMakeSpan::new().include_headers(true))
                 .on_response(DefaultOnResponse::new().include_headers(true).latency_unit(LatencyUnit::Micros)),
         )
->>>>>>> 4a4e08f4
         // Set a timeout
         .timeout(Duration::from_secs(10))
         // Share the state with each handler via a request extension
