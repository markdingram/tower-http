[package]
name = "tower-http"
description = "Tower middlewares and utilities for HTTP clients and servers"
version = "0.1.0"
authors = ["Tower Maintainers <team@tower-rs.com>"]
edition = "2018"
license = "MIT"
readme = "README.md"
repository = "https://github.com/tower-rs/tower-http"
homepage = "https://github.com/tower-rs/tower-http"
documentation = "https://docs.rs/tower-http/0.1.0/tower_http/"
categories = ["asynchronous", "network-programming", "web-programming"]
keywords = ["io", "async", "non-blocking", "futures", "service", "http"]

[dependencies]
futures-core = "0.3"
futures-util = { version = "0.3", default_features = false, features = [] }
http = "0.2"
http-body = "0.4"
pin-project = "1"
tower-layer = "0.3"
tower-service = "0.3"

# optional dependencies
async-compression = { version = "0.3", optional = true, features = ["tokio"] }
bytes = { version = "1", optional = true }
hyper = { version = "0.14", optional = true, default_features = false, features = ["stream"] }
iri-string = { version = "0.3", optional = true }
tokio = { version = "1", optional = true, default_features = false }
tokio-util = { version = "0.6", optional = true, default_features = false, features = ["io"] }
<<<<<<< HEAD
tower = { version = "0.4.1", optional = true }
=======
tracing = { version = "0.1", default_features = false, optional = true }
>>>>>>> e49e4c14

[dev-dependencies]
bytes = "1"
flate2 = "1.0"
futures = "0.3"
hyper = { version = "0.14", features = ["full"] }
tokio = { version = "1", features = ["full"] }
<<<<<<< HEAD
tower = { version = "0.4.6", features = ["buffer", "util", "retry", "make"] }
=======
tower = { version = "0.4.6", features = ["util", "retry", "make"] }
tracing-subscriber = "0.2"
once_cell = "1"
>>>>>>> e49e4c14

[features]
default = []
full = [
    "add-extension",
    "compression",
    "compression-full",
    "decompression-full",
    "follow-redirect",
    "map-request-body",
    "map-response-body",
    "propagate-header",
    "redirect",
    "sensitive-header",
    "set-header",
    "trace",
]

add-extension = []
follow-redirect = ["iri-string", "tower/util"]
map-request-body = []
map-response-body = []
propagate-header = []
redirect = []
sensitive-header = []
set-header = []
trace = ["tracing"]

compression = ["bytes", "tokio-util", "tokio"]
compression-br = ["async-compression/brotli", "compression"]
compression-deflate = ["async-compression/zlib", "compression"]
compression-full = ["compression-br", "compression-deflate", "compression-gzip"]
compression-gzip = ["async-compression/gzip", "compression"]

decompression = ["bytes", "tokio-util", "tokio"]
decompression-br = ["async-compression/brotli", "decompression"]
decompression-deflate = ["async-compression/zlib", "decompression"]
decompression-full = ["decompression-br", "decompression-deflate", "decompression-gzip"]
decompression-gzip = ["async-compression/gzip", "decompression"]

[package.metadata.docs.rs]
all-features = true
rustdoc-args = ["--cfg", "docsrs"]

[package.metadata.playground]
features = ["full"]<|MERGE_RESOLUTION|>--- conflicted
+++ resolved
@@ -28,11 +28,8 @@
 iri-string = { version = "0.3", optional = true }
 tokio = { version = "1", optional = true, default_features = false }
 tokio-util = { version = "0.6", optional = true, default_features = false, features = ["io"] }
-<<<<<<< HEAD
 tower = { version = "0.4.1", optional = true }
-=======
 tracing = { version = "0.1", default_features = false, optional = true }
->>>>>>> e49e4c14
 
 [dev-dependencies]
 bytes = "1"
@@ -40,13 +37,9 @@
 futures = "0.3"
 hyper = { version = "0.14", features = ["full"] }
 tokio = { version = "1", features = ["full"] }
-<<<<<<< HEAD
 tower = { version = "0.4.6", features = ["buffer", "util", "retry", "make"] }
-=======
-tower = { version = "0.4.6", features = ["util", "retry", "make"] }
 tracing-subscriber = "0.2"
 once_cell = "1"
->>>>>>> e49e4c14
 
 [features]
 default = []
